# Changelog

All notable changes to this project will be documented in this file.

The format is based on [Keep a Changelog](http://keepachangelog.com/en/1.0.0/)
and this project adheres to [Semantic Versioning](http://semver.org/spec/v2.0.0.html).

## [Unreleased]

### Added

- Download facilities list as Excel [#1293](https://github.com/open-apparel-registry/open-apparel-registry/pull/1293)
- Add scripts/console [#1295](https://github.com/open-apparel-registry/open-apparel-registry/pull/1295)
- Notify contributors when lists complete processing [#1290](https://github.com/open-apparel-registry/open-apparel-registry/pull/1290)
- Add Settings Page [#1290](https://github.com/open-apparel-registry/open-apparel-registry/pull/1298)
- Add Back Button to Facility Claims [#1307](https://github.com/open-apparel-registry/open-apparel-registry/pull/1307)
- Add models to persist embed config [#1304](https://github.com/open-apparel-registry/open-apparel-registry/pull/1304)

### Changed

- Remove Sample Data and Update Registration Text [#1291](https://github.com/open-apparel-registry/open-apparel-registry/pull/1291)
- Update Dependencies [#1291](https://github.com/open-apparel-registry/open-apparel-registry/pull/1303)

### Deprecated

### Removed

- Remove debug logging from has_active_block [#1296](https://github.com/open-apparel-registry/open-apparel-registry/pull/1296)

### Fixed

- Adjust settings so fast refresh works in development [#1284](https://github.com/open-apparel-registry/open-apparel-registry/pull/1284)

### Security

<<<<<<< HEAD
- Bump djangorestframework from 3.10.1 to 3.11.2 in /src/django [#1289](https://github.com/open-apparel-registry/open-apparel-registry/pull/1289)
=======
## [2.41.1] - 2021-04-19

### Fixed

- Increase default gunicorn worker timeout [#1317](https://github.com/open-apparel-registry/open-apparel-registry/pull/1317)
>>>>>>> 27cffc09

## [2.41.0] - 2021-03-12

### Added

- Provide Constant Access to GDPR [#1279](https://github.com/open-apparel-registry/open-apparel-registry/pull/1279)

### Changed

- Use Craco and Prettier [#1271](https://github.com/open-apparel-registry/open-apparel-registry/pull/1271)

### Fixed

- Look up contributor via token when checking API blocks [#1280](https://github.com/open-apparel-registry/open-apparel-registry/pull/1280)

### Security

- Bump react-dev-utils from 11.0.3 to 11.0.4 in /src/app [#1281](https://github.com/open-apparel-registry/open-apparel-registry/pull/1281)

## [2.40.0] - 2021-03-10

### Added

- Add a management command to make CSVs from a CSV download [#1214](https://github.com/open-apparel-registry/open-apparel-registry/pull/1214)
- Add API for reporting a facility as closed or reopened [#1231](https://github.com/open-apparel-registry/open-apparel-registry/pull/1231)
- Confirm or reject status reports [#1235](https://github.com/open-apparel-registry/open-apparel-registry/pull/1235)
- Report Facility Status from Facility Details [#1239](https://github.com/open-apparel-registry/open-apparel-registry/pull/1239)
- Add Report Waffle Switch [#1246](https://github.com/open-apparel-registry/open-apparel-registry/pull/1246)
- Add Closure to CSV Download [#1249](https://github.com/open-apparel-registry/open-apparel-registry/pull/1249)
- Manage Embed Parameter [#1257](https://github.com/open-apparel-registry/open-apparel-registry/pull/1257)
- Send Notification of Facility Report Response [#1250](https://github.com/open-apparel-registry/open-apparel-registry/pull/1250)
- Render Appropriately in Embed Mode [#1260](https://github.com/open-apparel-registry/open-apparel-registry/pull/1260)
- Filter Facilities by List [#1264](https://github.com/open-apparel-registry/open-apparel-registry/pull/1264)
- Assign facilities in Holland the NL country code [#1278](https://github.com/open-apparel-registry/open-apparel-registry/pull/1278)

### Changed

- Rename Taiwan
  [#1234](https://github.com/open-apparel-registry/open-apparel-registry/pull/1234) [#1238](https://github.com/open-apparel-registry/open-apparel-registry/pull/1238)
- Update ecsmanage [#1240](https://github.com/open-apparel-registry/open-apparel-registry/pull/1240)

### Fixed

- Align Facility Matches [#1243](https://github.com/open-apparel-registry/open-apparel-registry/pull/1243)
- Update Reject Button Text [#1244](https://github.com/open-apparel-registry/open-apparel-registry/pull/1244)
- Fix vagrant provisioning failure by pinning pip python version [#1262](https://github.com/open-apparel-registry/open-apparel-registry/pull/1262)
- Fix list filtering [#1272](https://github.com/open-apparel-registry/open-apparel-registry/pull/1272)

### Security

- Bump elliptic from 6.5.3 to 6.5.4 in /src/app [#1277](https://github.com/open-apparel-registry/open-apparel-registry/pull/1277)

## [2.39.2] - 2021-02-38

### Added

- Add verbose debug logging to API block checking [#1274](https://github.com/open-apparel-registry/open-apparel-registry/pull/1274)

## [2.39.1] - 2021-02-02

### Added

- Add a management command to make CSVs from a CSV download [#1214](https://github.com/open-apparel-registry/open-apparel-registry/pull/1214)

### Fixed

- Only show cookie preferences for the logged in user [#1229](https://github.com/open-apparel-registry/open-apparel-registry/pull/1229)

## [2.39.0] - 2021-01-28

### Added

- Add page to manage cookie preferences [#1213](https://github.com/open-apparel-registry/open-apparel-registry/pull/1213)

## [2.38.3] - 2021-01-13

### Fixed

- Change monthly to yearly in API notification emails [#1211](https://github.com/open-apparel-registry/open-apparel-registry/pull/1211)

## [2.38.2] - 2021-01-12

### Changed

- Allow setting NOTIFICATION_EMAIL_TO from a deployment var [#1203](https://github.com/open-apparel-registry/open-apparel-registry/pull/1203)
- Admin updates to allow filtering the source admin list by type and contributor and search users [#1207](https://github.com/open-apparel-registry/open-apparel-registry/pull/1207)

### Fixed

- Fix S3 permissions to allow CloudFront logging [#1208](https://github.com/open-apparel-registry/open-apparel-registry/pull/1208)

## [2.38.1] - 2021-01-06

### Changed

- Remove ApiLimit monthly_limit and make yearly_limit non-null [#1198](https://github.com/open-apparel-registry/open-apparel-registry/pull/1198)

## [2.38.0] - 2021-01-06

### Added

- Scheduled check_api_limits invocation with Step Functions [#1193](https://github.com/open-apparel-registry/open-apparel-registry/pull/1193)

### Changed

- Add ApiBlock.yearly_limit to prepare for replacing monthly_limit [#1197](https://github.com/open-apparel-registry/open-apparel-registry/pull/1197)

### Security

- Bump ini from 1.3.5 to 1.3.7 in /src/app [#1188](https://github.com/open-apparel-registry/open-apparel-registry/pull/1188)
- Bump axios from 0.19.0 to 0.21.1 in /src/app [#1194](https://github.com/open-apparel-registry/open-apparel-registry/pull/1194)

## [2.37.1] - 2020-12-14

### Fixed

- Remove leading and trailing whitespace from country when parsing [#1184](https://github.com/open-apparel-registry/open-apparel-registry/pull/1184)
- Fix pending matches bug [#1189](https://github.com/open-apparel-registry/open-apparel-registry/pull/1189)

## [2.37.0] - 2020-11-24

### Added

- Add ApiBlock Dashboard [#1170](https://github.com/open-apparel-registry/open-apparel-registry/pull/1170)

### Changed

- Include confirm and reject urls in API response examples [#1180](https://github.com/open-apparel-registry/open-apparel-registry/pull/1180)

### Fixed

- Update facility claims when merging [#1181](https://github.com/open-apparel-registry/open-apparel-registry/pull/1181)

## [2.36.0] - 2020-11-09

### Added

- Add a dissociate API [#1156](https://github.com/open-apparel-registry/open-apparel-registry/pull/1156)
- Add an admin-only ApiBlock API [#1161](https://github.com/open-apparel-registry/open-apparel-registry/pull/1161)
- Add RequestMeter middleware [#1166](https://github.com/open-apparel-registry/open-apparel-registry/pull/1166)

### Changed

- Update the development environment to use PostgreSQL 12.4 [1146](https://github.com/open-apparel-registry/open-apparel-registry/pull/1146)
- Allow setting the contributor on a new ApiLimit [1159](https://github.com/open-apparel-registry/open-apparel-registry/pull/1159)
- Reenable survey popup [#1159](https://github.com/open-apparel-registry/open-apparel-registry/pull/1167)
- Update contribute page text [#1171](https://github.com/open-apparel-registry/open-apparel-registry/pull/1171)

## [2.35.0] - 2020-10-21

### Added

- Add ApiLimit and ApiBlock models [#1141](https://github.com/open-apparel-registry/open-apparel-registry/pull/1141)

### Changed

- Update `django-ecsmanage` to version 2.0.0 [1129](https://github.com/open-apparel-registry/open-apparel-registry/pull/1129)
- Update reports to consider sources and source.create [#1142](https://github.com/open-apparel-registry/open-apparel-registry/pull/1142)

## [2.34.0] - 2020-10-13

### Added

- Make it possible to modify the RDS DB parameter group [#1125](https://github.com/open-apparel-registry/open-apparel-registry/pull/1125)

### Fixed

- Always return accept/reject links with potential matches [#1131](https://github.com/open-apparel-registry/open-apparel-registry/pull/1131)

## [2.33.0] - 2020-10-07

### Changed

Directly connect health check to GazetteerCache and remove the use of threading in model training [#1117](https://github.com/open-apparel-registry/open-apparel-registry/pull/1117) [#1123](https://github.com/open-apparel-registry/open-apparel-registry/pull/1123)

## [2.32.0] - 2020-09-24

### Fixed

- Return distinct source names from the facility API [#1113](https://github.com/open-apparel-registry/open-apparel-registry/pull/1113)
- Exclude contributors if all sources are create=False [#1114](https://github.com/open-apparel-registry/open-apparel-registry/pull/1114)

## [2.31.1] - 2020-09-21

### Added

- Simulate tile server throughput with k6 load test [#1103](https://github.com/open-apparel-registry/open-apparel-registry/pull/1103)

### Fixed

- Apply `ST_Transform()` when `hex_grid` table is created [#1109](https://github.com/open-apparel-registry/open-apparel-registry/pull/1109)

## [2.31.0] - 2020-09-09

### Added

- Add trigram match on facility name fallback when matching via API [#1099](https://github.com/open-apparel-registry/open-apparel-registry/pull/1099)

### Security

- Bump http-proxy from 1.17.0 to 1.18.1 in /src/app [#1098](https://github.com/open-apparel-registry/open-apparel-registry/pull/1098)

## [2.30.0] - 2020-08-11

### Fixed

- Rework GazetteerCache [#1076](https://github.com/open-apparel-registry/open-apparel-registry/pull/1076)

## [2.29.0] - 2020-08-06

### Changed

- Update PPE fields when deactivating sources and matches or confirming/rejecting matches [#1069](https://github.com/open-apparel-registry/open-apparel-registry/pull/1069)

## [2.28.0] - 2020-07-30

### Changed

- Added tooltips if table cells exceed certain lengths [#1054](https://github.com/open-apparel-registry/open-apparel-registry/pull/1054)
- Add alternate country names [#1064](https://github.com/open-apparel-registry/open-apparel-registry/pull/1064)
- Expand ppe_product_types and ppe_contact_phone [#1067](https://github.com/open-apparel-registry/open-apparel-registry/pull/1067)

### Fixed

- Prevent crashing the parse job if ppe_product_types value too long [#1062](https://github.com/open-apparel-registry/open-apparel-registry/pull/1062)

### Security

- Bump lodash from 4.17.13 to 4.17.19 in /src/app [#1051](https://github.com/open-apparel-registry/open-apparel-registry/pull/1051)
- Bump elliptic from 6.4.1 to 6.5.3 in /src/app [#1066](https://github.com/open-apparel-registry/open-apparel-registry/pull/1066)

## [2.27.0] - 2020-07-29

### Added

- Add PPE-related model fields and API support [#1037](https://github.com/open-apparel-registry/open-apparel-registry/pull/1037)
- Show PPE fields on facility detail and include in CSV downloads [#1041](https://github.com/open-apparel-registry/open-apparel-registry/pull/1041)
- Add PPE filter checkbox to the facility search page [#1044](https://github.com/open-apparel-registry/open-apparel-registry/pull/1044)
- Include PPE product types in free text query [#1045](https://github.com/open-apparel-registry/open-apparel-registry/pull/1045)
- Update PPE filter checkbox label / allow viewing RequestLog in the Django admin / log matching traceback [#1049](https://github.com/open-apparel-registry/open-apparel-registry/pull/1049)
- Update PPE fields when matching, splitting, and merging [#1055](https://github.com/open-apparel-registry/open-apparel-registry/pull/1055)

### Changed

- Use popovers for help text and match PPE checkbox style to contributor overlap [#1059](https://github.com/open-apparel-registry/open-apparel-registry/pull/1059)

## [2.26.1] - 2020-07-28

- Log stack trace of exception raised during single item matching [95e27f2](https://github.com/open-apparel-registry/open-apparel-registry/commit/95e27f201618ad8cb6c652325eeeae6169cd4974)

## [2.26.0] - 2020-06-25

### Added

- Mobile optimization for map ui [#1023](https://github.com/open-apparel-registry/open-apparel-registry/pull/1023)
- Add country first appearance report [#1024](https://github.com/open-apparel-registry/open-apparel-registry/pull/1024)

### Security

- Bump websocket-extensions from 0.1.3 to 0.1.4 in /src/app [#1026](https://github.com/open-apparel-registry/open-apparel-registry/pull/1026)

## [2.25.0] - 2020-05-14

### Changed

- If there are multiple high quality matches choose exact string match [#1016](https://github.com/open-apparel-registry/open-apparel-registry/pull/1016)

## [2.24.0] - 2020-04-02

### Added

- Return contributor details from list API and include in CSV download [#1005](https://github.com/open-apparel-registry/open-apparel-registry/pull/1005)

## [2.23.2] - 2020-03-23

### Fixed

- Only count contributors with active public items for type count [#1002](https://github.com/open-apparel-registry/open-apparel-registry/pull/1002)

## [2.23.1] - 2020-03-20

### Fixed

- Include contributors if they have any active facilities [#999](https://github.com/open-apparel-registry/open-apparel-registry/pull/999)

## [2.23.0] - 2020-03-18

### Added

- Add a report that groups facility counts by country [#979](https://github.com/open-apparel-registry/open-apparel-registry/pull/979)
- Add confirmed matches to canonical facility list when matching [#964](https://github.com/open-apparel-registry/open-apparel-registry/pull/964)
- Add polygonal search [#969](https://github.com/open-apparel-registry/open-apparel-registry/pull/969)
- Add report that lists contributors with active lists
  [#990](https://github.com/open-apparel-registry/open-apparel-registry/pull/990) [#991](https://github.com/open-apparel-registry/open-apparel-registry/pull/991)

### Changed

- Zoom to search [#966](https://github.com/open-apparel-registry/open-apparel-registry/pull/966)
- Display number of contributors per type [#981](https://github.com/open-apparel-registry/open-apparel-registry/pull/981)
- Open to search on page load; show results count in tab bar [#985](https://github.com/open-apparel-registry/open-apparel-registry/pull/985)

### Fixed

- Ignore case for forgot-password email [#970](https://github.com/open-apparel-registry/open-apparel-registry/pull/970)
- Update 'parent company' label to 'parent company / supplier group' [#971](https://github.com/open-apparel-registry/open-apparel-registry/pull/971)
- Hide contributors with only errored facilities [#974](https://github.com/open-apparel-registry/open-apparel-registry/pull/974)
- Show automated GPS coordinates after update [#978](https://github.com/open-apparel-registry/open-apparel-registry/pull/978)
- Allow click through polygon after search
- Fix contributor types when no contributors are found [#989](https://github.com/open-apparel-registry/open-apparel-registry/pull/989)
- Prevent reload of facilities list on confirm [#993](https://github.com/open-apparel-registry/open-apparel-registry/pull/993)

### Security

- Bump acorn from 5.7.3 to 5.7.4 in /src/app [#992](https://github.com/open-apparel-registry/open-apparel-registry/pull/992)

## [2.22.0] - 2020-02-20

### Changed

- Use a nested query when filtering by contributor type [#954](https://github.com/open-apparel-registry/open-apparel-registry/pull/954)

## [2.21.1] - 2020-02-11

### Fixed

- Return the contributor admin ID when serializing other locations [#950](https://github.com/open-apparel-registry/open-apparel-registry/pull/950) [#952](https://github.com/open-apparel-registry/open-apparel-registry/pull/952)

## [2.21.0] - 2020-01-08

### Added

- Allow groups memberships to be changed in the Django admin [#934](https://github.com/open-apparel-registry/open-apparel-registry/pull/934)

### Fixed

- Update reports to properly handle multiple years [#938](https://github.com/open-apparel-registry/open-apparel-registry/pull/938)

### Security

- Bump handlebars from 4.1.2 to 4.5.3 [#932](https://github.com/open-apparel-registry/open-apparel-registry/pull/932)

## [2.20.0] - 2019-12-18

### Added

- Add filter option to search for contributor overlap [#925](https://github.com/open-apparel-registry/open-apparel-registry/pull/925)

### Fixed

- Fix FacilityList to string and serilization with no Source [#931](https://github.com/open-apparel-registry/open-apparel-registry/pull/931)

## [2.19.0] - 2019-11-20

### Changed

- Move the facility match confirm/reject API to allow single-item match handling [#918](https://github.com/open-apparel-registry/open-apparel-registry/pull/918/)

### Fixed

- Add a dissociate history event when list item is replaced [#919](https://github.com/open-apparel-registry/open-apparel-registry/pull/919)

## [2.18.0] - 2019-11-12

### Changed

- Train persistant Dedupe model on first app request [#905](https://github.com/open-apparel-registry/open-apparel-registry/pull/905/)
- List inactive or private sources by contributor type [#907](https://github.com/open-apparel-registry/open-apparel-registry/pull/907)
- Add can view full contributor detail flag/group [#910](https://github.com/open-apparel-registry/open-apparel-registry/pull/910)
- Add downloadable XLSX contributor template [#912](https://github.com/open-apparel-registry/open-apparel-registry/pull/912)

### Fixed

- Handle EmptyResultSet error raised by tile requests [#911](https://github.com/open-apparel-registry/open-apparel-registry/pull/911)

## [2.17.0] - 2019-11-04

### Added

- Add single facility submission endpoint [#896](https://github.com/open-apparel-registry/open-apparel-registry/pull/896)

### Changed

- Replace facility history feature switch with feature flag [#881](https://github.com/open-apparel-registry/open-apparel-registry/pull/881)
- Better accommodate outside contributors [#895](https://github.com/open-apparel-registry/open-apparel-registry/pull/895)
- Allow superusers to change the Contributor of a Source [#901](https://github.com/open-apparel-registry/open-apparel-registry/pull/901)

### Deprecated

### Removed

- Remove legacy API [#888](https://github.com/open-apparel-registry/open-apparel-registry/pull/888)

### Fixed

- Handle cases when Source contributor or facility_list are None [#903](https://github.com/open-apparel-registry/open-apparel-registry/pull/903)

### Security

## [2.16.0] - 2019-10-24

### Changed

- Implement Source model step 3 [#858](https://github.com/open-apparel-registry/open-apparel-registry/pull/858)

### Fixed

- Use a decimal value for opacity in App.css rather than percent [#891](https://github.com/open-apparel-registry/open-apparel-registry/pull/891)
- Fix AWS Batch submission to use Source ID [#893](https://github.com/open-apparel-registry/open-apparel-registry/pull/893)

## [2.15.0] - 2019-10-14

### Added

- Implement Source model step 2 [#857](https://github.com/open-apparel-registry/open-apparel-registry/pull/857)
- Add OAR survey dialog [#869](https://github.com/open-apparel-registry/open-apparel-registry/pull/869)
- Add People's Republic of China as alternate country name [#876](https://github.com/open-apparel-registry/open-apparel-registry/pull/876)

## [2.14.0] - 2019-10-11

### Added

- Add facility list items uploaded report [#865](https://github.com/open-apparel-registry/open-apparel-registry/pull/865)
- Implement Source model [#856](https://github.com/open-apparel-registry/open-apparel-registry/pull/856)

## [2.13.0] - 2019-10-07

### Added

- Add facility history API endpoint [#830](https://github.com/open-apparel-registry/open-apparel-registry/pull/830)

### Changed

- Include match association records in facility history list [#851](https://github.com/open-apparel-registry/open-apparel-registry/pull/851)
- Include facility claim data in facility history list [#852](https://github.com/open-apparel-registry/open-apparel-registry/pull/852)
- Enable Waffle switches when running resetdb [#859](https://github.com/open-apparel-registry/open-apparel-registry/pull/859)

### Fixed

- Check geocoded_point is not None when serializing other locations [#861](https://github.com/open-apparel-registry/open-apparel-registry/pull/861)
- Remove duplicate entries from other locations data [#860](https://github.com/open-apparel-registry/open-apparel-registry/pull/860)
- Fix facility history entry order [#862](https://github.com/open-apparel-registry/open-apparel-registry/pull/862)

### Security

## [2.12.0] - 2019-10-01

### Added

- Add update facility location dashboard page [#814](https://github.com/open-apparel-registry/open-apparel-registry/pull/814)
- Display other locations on facility details page [#827](https://github.com/open-apparel-registry/open-apparel-registry/pull/827)
- Add reports to count API requests and API token creation [#833](https://github.com/open-apparel-registry/open-apparel-registry/pull/833)

### Changed

- Restyle grid layer legend & show conditionally based on zoom level [#826](https://github.com/open-apparel-registry/open-apparel-registry/pull/826)
- Update guide tab text along with vector tile feature [#834](https://github.com/open-apparel-registry/open-apparel-registry/pull/834)

### Fixed

- Close Disambiguation Popup on Reset [#812](https://github.com/open-apparel-registry/open-apparel-registry/pull/812)
- Close Disambiguation Popup on New Search [#825](https://github.com/open-apparel-registry/open-apparel-registry/pull/825)
- Change "Accept" to "Confirm" in About/Processing [#815](https://github.com/open-apparel-registry/open-apparel-registry/pull/815)
- Regularize vector tile map zoom behavior [#799](https://github.com/open-apparel-registry/open-apparel-registry/pull/799)
- Fix a bug which caused the vector tile map to crash on login/logout [#837](https://github.com/open-apparel-registry/open-apparel-registry/pull/837)
- Remove Visual Artifacts from the Vector Grid [#839](https://github.com/open-apparel-registry/open-apparel-registry/pull/839)

## [2.11.0] - 2019-09-12

### Added

- Adjust marker icon on selecting a new facility on the vector tiles layer [#749](https://github.com/open-apparel-registry/open-apparel-registry/pull/749)
- Fetch next page of facilities while scrolling through sidebar list [#750](https://github.com/open-apparel-registry/open-apparel-registry/pull/750)
- Enable signed-in users to download all facilities results as CSV [#752](https://github.com/open-apparel-registry/open-apparel-registry/pull/752)
- Add disambiguation marker to work with vector tile layer [#760](https://github.com/open-apparel-registry/open-apparel-registry/pull/760)
- Make facilities tab primary & load all facilities by default when vector tile feature is switched on [#771](https://github.com/open-apparel-registry/open-apparel-registry/pull/771)
- Add facility grid layer [#755](https://github.com/open-apparel-registry/open-apparel-registry/pull/755)
- Encode querystring params into tile cache key used by client to request vector tiles [#773](https://github.com/open-apparel-registry/open-apparel-registry/pull/773)
- Cache vector tiles for a year [#776](https://github.com/open-apparel-registry/open-apparel-registry/pull/776)

### Changed

- Use PostgreSQL 10.9 in development [#751](https://github.com/open-apparel-registry/open-apparel-registry/pull/751)
- Add open graph meta tags for social media sharing [#780](https://github.com/open-apparel-registry/open-apparel-registry/pull/780/files)
- Restrict `/tile` Endpoint to Allowed Hosts Only [#791](https://github.com/open-apparel-registry/open-apparel-registry/pull/791)
- Redesign facility grid layer [#797](https://github.com/open-apparel-registry/open-apparel-registry/pull/797)
- Set minimum map zoom level to 2 [#802](https://github.com/open-apparel-registry/open-apparel-registry/pull/802)

### Removed

- Drop undocumented endpoint from Swagger docs [#803](https://github.com/open-apparel-registry/open-apparel-registry/pull/803)

### Fixed

- Fix a bug which prevented the facility claims dashboard page header from loading [#778](https://github.com/open-apparel-registry/open-apparel-registry/pull/778)
- Fix a bug which prevented the vector tile marker layer from rendering [#782](https://github.com/open-apparel-registry/open-apparel-registry/pull/782)
- Capture infinite-scroll emitted bug in an ErrorBoundary in order not to crash the map component [#777](https://github.com/open-apparel-registry/open-apparel-registry/pull/777)
- Correct Facility Parent Company link [#772](https://github.com/open-apparel-registry/open-apparel-registry/pull/772)
- Escape newline and double-quote characters when downloading CSVs [#809](https://github.com/open-apparel-registry/open-apparel-registry/pull/809)

### Security

- Fix several npm security vulnerabilities via GitHub dependabot [#792](https://github.com/open-apparel-registry/open-apparel-registry/pull/792)

## [2.10.0] - 2019-08-22

### Added

- Add vector tile ADR [#723](https://github.com/open-apparel-registry/open-apparel-registry/pull/723)
- Add contributor and mailing list admin reports and the ability to download admin reports [#726](https://github.com/open-apparel-registry/open-apparel-registry/pull/726)
- Create `/tile` endpoint to return all facilities as vector tiles, along with React components for displaying the vector tiles [#730](https://github.com/open-apparel-registry/open-apparel-registry/pull/730)

### Fixed

- Restore django-waffle admin pages [#732](https://github.com/open-apparel-registry/open-apparel-registry/pull/732)
- Prevent map crash by not using strict equality when comparing point coordinates [#737](https://github.com/open-apparel-registry/open-apparel-registry/pull/737)
- Fix map marker anchor location [#745](https://github.com/open-apparel-registry/open-apparel-registry/pull/745)

## [2.9.0] - 2019-08-07

### Added

- Add admin reports [#709](https://github.com/open-apparel-registry/open-apparel-registry/pull/709)

### Changed

- Require authentication for facility CSV downloads and log requests [#697](https://github.com/open-apparel-registry/open-apparel-registry/pull/697)
- Wrap facility search results with react-infinite via react-infininte-any-height [#711](https://github.com/open-apparel-registry/open-apparel-registry/pull/711)
- Replace Google Map component with a React Leaflet component using a Google basemap [#710](https://github.com/open-apparel-registry/open-apparel-registry/pull/710)

### Fixed

- Pan map on selecting a new facility only when the selected facility is off-screen [#719](https://github.com/open-apparel-registry/open-apparel-registry/pull/719)

## [2.8.0] - 2019-07-24

### Added

- Enable admins to promote matches to become the canonical facility [#695](https://github.com/open-apparel-registry/open-apparel-registry/pull/695)

### Changed

- Upgrade Django to 2.2, along with upgrading some related libraries [#676](https://github.com/open-apparel-registry/open-apparel-registry/pull/676)

### Deprecated

### Removed

### Fixed

- Set Swagger API docs header [#694](https://github.com/open-apparel-registry/open-apparel-registry/pull/694)

### Security

## [2.7.0] - 2019-07-17

### Added

- Enable administrators to split facility matches into new facilities [#633](https://github.com/open-apparel-registry/open-apparel-registry/pull/633)
- Log requests made with token authentication [#646](https://github.com/open-apparel-registry/open-apparel-registry/pull/646)
- `./scripts/resetdb` to expedite refreshing application data during development [#672](https://github.com/open-apparel-registry/open-apparel-registry/pull/672)
- Enable searching by OAR ID from the facility search tab [#675](https://github.com/open-apparel-registry/open-apparel-registry/pull/675)

### Changed

- Require a token for all API endpoints [#644](https://github.com/open-apparel-registry/open-apparel-registry/pull/644)
- Validate claimed facility website field and show as hyperlink [#647](https://github.com/open-apparel-registry/open-apparel-registry/pull/647)
- Update app text in claim a facility workflow [#642](https://github.com/open-apparel-registry/open-apparel-registry/pull/642)
- Make "Dashboard" text on dashboard screens a clickable link [#667](https://github.com/open-apparel-registry/open-apparel-registry/pull/667)
- Display RouteNotFound component for unmatched routes [#657](https://github.com/open-apparel-registry/open-apparel-registry/pull/657)
- Add disclaimer text for claimed facility details [#670](https://github.com/open-apparel-registry/open-apparel-registry/pull/670)
- Update claim a facility form and profile fields [#650](https://github.com/open-apparel-registry/open-apparel-registry/pull/650)
- Add facility field changes to contributor notification emails [#649](https://github.com/open-apparel-registry/open-apparel-registry/pull/649)
- Add affiliations and certifications fields to claimed facility profile [#671](https://github.com/open-apparel-registry/open-apparel-registry/pull/671)
- Add product and production type to claimed facility profile [#680](https://github.com/open-apparel-registry/open-apparel-registry/pull/680)
- Make facility description required on claim a facility form [#679](https://github.com/open-apparel-registry/open-apparel-registry/pull/679)
- Adjust how product and production type options are set for claimed details profile form [#684](https://github.com/open-apparel-registry/open-apparel-registry/pull/684)

### Fixed

- Use a loop and `save` rather than `update` [#666](https://github.com/open-apparel-registry/open-apparel-registry/pull/666)
- Allow non-signed-in users to see API docs [#690](https://github.com/open-apparel-registry/open-apparel-registry/pull/690)

## [2.6.0] - 2019-06-25

### Added

- Enable submitting claim a facility form [#540](https://github.com/open-apparel-registry/open-apparel-registry/pull/540)
- Allow contributors to be verified [#563](https://github.com/open-apparel-registry/open-apparel-registry/pull/563)
- Add routing to enable users to view claimed facilities [#572](https://github.com/open-apparel-registry/open-apparel-registry/pull/572)
- Add claim a facility dashboard [#559](https://github.com/open-apparel-registry/open-apparel-registry/pull/559)
- Add profile page and update form for approved facility claims [#575](https://github.com/open-apparel-registry/open-apparel-registry/pull/575)
- Show a list of facilities successfully claimed by the current contributor [#573](https://github.com/open-apparel-registry/open-apparel-registry/pull/573)
- Add GitHub issue template for "draft" issues [#590](https://github.com/open-apparel-registry/open-apparel-registry/pull/590)
- Allow superusers to view all lists [#584](https://github.com/open-apparel-registry/open-apparel-registry/pull/584)
- AboutClaimedFacilities component & disclaimer text [#608](https://github.com/open-apparel-registry/open-apparel-registry/pull/608)
- Add facility delete API [#616](https://github.com/open-apparel-registry/open-apparel-registry/pull/616)
- Add UI to enable administrators to delete and merge facilities through the dashboard [#615](https://github.com/open-apparel-registry/open-apparel-registry/pull/615)
- Enable contributors to remove individual facility list items from public display [#619](https://github.com/open-apparel-registry/open-apparel-registry/pull/619)

### Changed

- Adjust /claimed routing container [#574](https://github.com/open-apparel-registry/open-apparel-registry/pull/574)
- Ensure at most one claim can be approved per facility [#585](https://github.com/open-apparel-registry/open-apparel-registry/pull/585)
- Order facility claim notes from oldest to newest on dashboard [#596](https://github.com/open-apparel-registry/open-apparel-registry/pull/596)
- Prevent users from submitting another claim for a facility when they have a first claim still pending [#601](https://github.com/open-apparel-registry/open-apparel-registry/pull/601)
- Email contributors when facility claims are approved or claim profiles are updated [#611](https://github.com/open-apparel-registry/open-apparel-registry/pull/611)
- Add `parent_company` field to facility claims [#626](https://github.com/open-apparel-registry/open-apparel-registry/pull/626)

### Fixed

- Miscellaneous bugfixes [#622](https://github.com/open-apparel-registry/open-apparel-registry/pull/622)

## [2.5.0] - 2019-06-05

### Added

- Add django-waffle and configure Django & React apps to enable feature flags [#531](https://github.com/open-apparel-registry/open-apparel-registry/pull/531)
- Support uploading Excel files [#532](https://github.com/open-apparel-registry/open-apparel-registry/pull/532)
- Fetch client country code based on IP [#541](https://github.com/open-apparel-registry/open-apparel-registry/pull/541)
- Free text search filter for facility list items [#542](https://github.com/open-apparel-registry/open-apparel-registry/pull/542)
- Add admin-authorized dashboard route: [#553](https://github.com/open-apparel-registry/open-apparel-registry/pull/553)
- Enabled hot reloading during development in React app [#556](https://github.com/open-apparel-registry/open-apparel-registry/pull/556)
- Create `/dashboard/lists` and `/dashboard/claims` routes [#557](https://github.com/open-apparel-registry/open-apparel-registry/pull/557)

### Changed

- Show active facility list names and descriptions on profile page [#534](https://github.com/open-apparel-registry/open-apparel-registry/pull/534)
- Conditionally make requests to Google services based on client country
  detected by IP geolocation [#548](https://github.com/open-apparel-registry/open-apparel-registry/pull/548)

### Deprecated

### Removed

### Fixed

- Fixed script name in release issue template [#529](https://github.com/open-apparel-registry/open-apparel-registry/pull/529)

### Security

- Bumped Django REST framework to version not impacted by [WS-2019-0037](https://github.com/encode/django-rest-framework/commit/75a489150ae24c2f3c794104a8e98fa43e2c9ce9) [#536](https://github.com/open-apparel-registry/open-apparel-registry/pull/536)
- Upgrade axios to 0.19.0 [#554](https://github.com/open-apparel-registry/open-apparel-registry/pull/554)

## [2.4.0] - 2019-05-20

### Added

- Add django-simple-history and create audit model for facilities [#521](https://github.com/open-apparel-registry/open-apparel-registry/pull/521)
- Facility list items can be filtered by status [#507](https://github.com/open-apparel-registry/open-apparel-registry/pull/507)
- Facility lists pages displays a count of item statuses [#511](https://github.com/open-apparel-registry/open-apparel-registry/pull/511)
- Retry failed batch jobs up to 3 times and report job failures to Rollbar [#512](https://github.com/open-apparel-registry/open-apparel-registry/pull/512/)

### Changed

- Set maximum page size for Facilities list API endpoint to 500 facilities per request. [#509](https://github.com/open-apparel-registry/open-apparel-registry/pull/509)
- Upgraded React to 16.8.6 [#511](https://github.com/open-apparel-registry/open-apparel-registry/pull/511)
- Changed the name of country code MK to North Macedonia [#525](https://github.com/open-apparel-registry/open-apparel-registry/pull/525)

### Fixed

- Made some fields read only in the Django admin to prevent slow page loads resulting in service interruptions. [#527](https://github.com/open-apparel-registry/open-apparel-registry/pull/527)

## [2.3.0] - 2019-05-08

### Changed

- Change facility list CSV download to request one page at a time [#496](https://github.com/open-apparel-registry/open-apparel-registry/pull/496)
- Handle CSV files that include a byte order mark [#498](https://github.com/open-apparel-registry/open-apparel-registry/pull/498)

## [2.2.0] - 2019-04-11

### Added

- Password can be changed from the profile page [#469](https://github.com/open-apparel-registry/open-apparel-registry/pull/469)

### Changed

- Update release checklist to keep default commit messages [#451](https://github.com/open-apparel-registry/open-apparel-registry/pull/451)
- Add support for encrypted RDS for PostgreSQL storage [#461](https://github.com/open-apparel-registry/open-apparel-registry/pull/461)
- Update the text on the home page "Guide" tab [#468](https://github.com/open-apparel-registry/open-apparel-registry/pull/468)

### Fixed

- Add a new error boundary to enable the FacilitiesMap component to crash without crashing the rest of the app [#446](https://github.com/open-apparel-registry/open-apparel-registry/pull/446)
- Revise geocoding unit test to be more robust [#466](https://github.com/open-apparel-registry/open-apparel-registry/pull/466)
- Remove duplicate values from the contributors API [#453](https://github.com/open-apparel-registry/open-apparel-registry/pull/453)

## [2.1.0] - 2019-04-01

### Added

- Add `reprocess_geocode_failures` management command [#439](https://github.com/open-apparel-registry/open-apparel-registry/pull/439)

### Changed

- Add protocol to contributor website if mising [#445](https://github.com/open-apparel-registry/open-apparel-registry/pull/445)
- Rename "Account Name" and "Account Description" registration form fields to "Contributor Name" and "Account Description" [#444](https://github.com/open-apparel-registry/open-apparel-registry/pull/444)
- Filter contributors with no active and public lists from contributors search dropdown [#430](https://github.com/open-apparel-registry/open-apparel-registry/pull/430)
- Remove `"(beta)"` from page title [#418](https://github.com/open-apparel-registry/open-apparel-registry/pull/418)

### Fixed

- Set ERROR_MATCHING status to non-geocoded list items for which all potential matches have been rejected [#437](https://github.com/open-apparel-registry/open-apparel-registry/pull/437)
- Return 400/Bad Request error for /api/facilities request with invalid contributor parameter type. [#433](https://github.com/open-apparel-registry/open-apparel-registry/pull/433)
- Avoid unhandled exception when matching a list with no geocoded items [#439](https://github.com/open-apparel-registry/open-apparel-registry/pull/439)

## [2.0.0] - 2019-03-27

### Added

- Google Analytics which activates only upon user's explicit consent [#409](https://github.com/open-apparel-registry/open-apparel-registry/pull/409)

## [0.2.0] - 2019-03-27

### Added

- Summary status for facility lists [#378](https://github.com/open-apparel-registry/open-apparel-registry/pull/378)
- Environment variables for Google Analytics [#395](https://github.com/open-apparel-registry/open-apparel-registry/pull/395)

### Changed

- Do not show facilities from inactive lists when searching [#401](https://github.com/open-apparel-registry/open-apparel-registry/pull/401)
- Redirect to facility list upon successful upload [#404](https://github.com/open-apparel-registry/open-apparel-registry/pull/404)
- Better support for wide and narrow browser widths [#392](https://github.com/open-apparel-registry/open-apparel-registry/pull/392)

### Fixed

- Handle geocodes with unescaped `#` character [#402](https://github.com/open-apparel-registry/open-apparel-registry/pull/402)

## [0.1.0] - 2019-03-26

### Added

- Initial release.

[unreleased]: https://github.com/open-apparel-registry/open-apparel-registry/compare/2.41.1...HEAD
[2.41.1]: https://github.com/open-apparel-registry/open-apparel-registry/releases/tag/2.41.1
[2.41.0]: https://github.com/open-apparel-registry/open-apparel-registry/releases/tag/2.41.0
[2.40.0]: https://github.com/open-apparel-registry/open-apparel-registry/releases/tag/2.40.0
[2.39.2]: https://github.com/open-apparel-registry/open-apparel-registry/releases/tag/2.39.2
[2.39.1]: https://github.com/open-apparel-registry/open-apparel-registry/releases/tag/2.39.1
[2.39.0]: https://github.com/open-apparel-registry/open-apparel-registry/releases/tag/2.39.0
[2.38.3]: https://github.com/open-apparel-registry/open-apparel-registry/releases/tag/2.38.3
[2.38.2]: https://github.com/open-apparel-registry/open-apparel-registry/releases/tag/2.38.2
[2.38.1]: https://github.com/open-apparel-registry/open-apparel-registry/releases/tag/2.38.1
[2.38.0]: https://github.com/open-apparel-registry/open-apparel-registry/releases/tag/2.38.0
[2.37.1]: https://github.com/open-apparel-registry/open-apparel-registry/releases/tag/2.37.1
[2.37.0]: https://github.com/open-apparel-registry/open-apparel-registry/releases/tag/2.37.0
[2.36.0]: https://github.com/open-apparel-registry/open-apparel-registry/releases/tag/2.36.0
[2.35.0]: https://github.com/open-apparel-registry/open-apparel-registry/releases/tag/2.35.0
[2.34.0]: https://github.com/open-apparel-registry/open-apparel-registry/releases/tag/2.34.0
[2.33.0]: https://github.com/open-apparel-registry/open-apparel-registry/releases/tag/2.33.0
[2.32.0]: https://github.com/open-apparel-registry/open-apparel-registry/releases/tag/2.32.0
[2.31.1]: https://github.com/open-apparel-registry/open-apparel-registry/releases/tag/2.31.1
[2.31.0]: https://github.com/open-apparel-registry/open-apparel-registry/releases/tag/2.31.0
[2.30.0]: https://github.com/open-apparel-registry/open-apparel-registry/releases/tag/2.30.0
[2.29.0]: https://github.com/open-apparel-registry/open-apparel-registry/releases/tag/2.29.0
[2.28.0]: https://github.com/open-apparel-registry/open-apparel-registry/releases/tag/2.28.0
[2.27.0]: https://github.com/open-apparel-registry/open-apparel-registry/releases/tag/2.27.0
[2.26.1]: https://github.com/open-apparel-registry/open-apparel-registry/releases/tag/2.26.1
[2.26.0]: https://github.com/open-apparel-registry/open-apparel-registry/releases/tag/2.26.0
[2.25.0]: https://github.com/open-apparel-registry/open-apparel-registry/releases/tag/2.25.0
[2.24.0]: https://github.com/open-apparel-registry/open-apparel-registry/releases/tag/2.24.0
[2.23.2]: https://github.com/open-apparel-registry/open-apparel-registry/releases/tag/2.23.2
[2.23.1]: https://github.com/open-apparel-registry/open-apparel-registry/releases/tag/2.23.1
[2.23.0]: https://github.com/open-apparel-registry/open-apparel-registry/releases/tag/2.23.0
[2.22.0]: https://github.com/open-apparel-registry/open-apparel-registry/releases/tag/2.22.0
[2.21.1]: https://github.com/open-apparel-registry/open-apparel-registry/releases/tag/2.21.1
[2.21.0]: https://github.com/open-apparel-registry/open-apparel-registry/releases/tag/2.21.0
[2.20.0]: https://github.com/open-apparel-registry/open-apparel-registry/releases/tag/2.20.0
[2.19.0]: https://github.com/open-apparel-registry/open-apparel-registry/releases/tag/2.19.0
[2.18.0]: https://github.com/open-apparel-registry/open-apparel-registry/releases/tag/2.18.0
[2.17.0]: https://github.com/open-apparel-registry/open-apparel-registry/releases/tag/2.17.0
[2.16.0]: https://github.com/open-apparel-registry/open-apparel-registry/releases/tag/2.16.0
[2.15.0]: https://github.com/open-apparel-registry/open-apparel-registry/releases/tag/2.15.0
[2.14.0]: https://github.com/open-apparel-registry/open-apparel-registry/releases/tag/2.14.0
[2.13.0]: https://github.com/open-apparel-registry/open-apparel-registry/releases/tag/2.13.0
[2.12.0]: https://github.com/open-apparel-registry/open-apparel-registry/releases/tag/2.12.0
[2.11.0]: https://github.com/open-apparel-registry/open-apparel-registry/releases/tag/2.11.0
[2.10.0]: https://github.com/open-apparel-registry/open-apparel-registry/releases/tag/2.10.0
[2.9.0]: https://github.com/open-apparel-registry/open-apparel-registry/releases/tag/2.9.0
[2.8.0]: https://github.com/open-apparel-registry/open-apparel-registry/releases/tag/2.8.0
[2.7.0]: https://github.com/open-apparel-registry/open-apparel-registry/releases/tag/2.7.0
[2.6.0]: https://github.com/open-apparel-registry/open-apparel-registry/releases/tag/2.6.0
[2.5.0]: https://github.com/open-apparel-registry/open-apparel-registry/releases/tag/2.5.0
[2.4.0]: https://github.com/open-apparel-registry/open-apparel-registry/releases/tag/2.4.0
[2.3.0]: https://github.com/open-apparel-registry/open-apparel-registry/releases/tag/2.3.0
[2.2.0]: https://github.com/open-apparel-registry/open-apparel-registry/releases/tag/2.2.0
[2.1.0]: https://github.com/open-apparel-registry/open-apparel-registry/releases/tag/2.1.0
[2.0.0]: https://github.com/open-apparel-registry/open-apparel-registry/releases/tag/2.0.0
[0.2.0]: https://github.com/open-apparel-registry/open-apparel-registry/releases/tag/0.2.0
[0.1.0]: https://github.com/open-apparel-registry/open-apparel-registry/releases/tag/0.1.0<|MERGE_RESOLUTION|>--- conflicted
+++ resolved
@@ -33,15 +33,13 @@
 
 ### Security
 
-<<<<<<< HEAD
 - Bump djangorestframework from 3.10.1 to 3.11.2 in /src/django [#1289](https://github.com/open-apparel-registry/open-apparel-registry/pull/1289)
-=======
+
 ## [2.41.1] - 2021-04-19
 
 ### Fixed
 
 - Increase default gunicorn worker timeout [#1317](https://github.com/open-apparel-registry/open-apparel-registry/pull/1317)
->>>>>>> 27cffc09
 
 ## [2.41.0] - 2021-03-12
 
